--- conflicted
+++ resolved
@@ -116,11 +116,7 @@
                         .get(&(current_surface, cdir_corner.clockwise().clockwise()))
                         .unwrap()
                         .subtract(&corner);
-<<<<<<< HEAD
-                    // b_vector: get corner 2x compass counterclockwise and subtract corner
-=======
                     // b_vector: get corner 2x compass counterclockwise and substrat corner
->>>>>>> 39aaefb6
                     let b_vector = corners
                         .get(&(
                             current_surface,
